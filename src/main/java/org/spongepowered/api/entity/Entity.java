--- conflicted
+++ resolved
@@ -30,12 +30,9 @@
 import org.spongepowered.api.math.EulerDirection;
 import org.spongepowered.api.math.Vector3d;
 import org.spongepowered.api.math.Vector3f;
-<<<<<<< HEAD
-=======
 import org.spongepowered.api.world.World;
 
 import com.google.common.base.Optional;
->>>>>>> 3bb6e3b6
 
 /**
  * An entity is a Minecraft entity.
@@ -144,7 +141,6 @@
     void setRotation(EulerDirection rotation);
 
     /**
-<<<<<<< HEAD
      * Mount the entity provided.
      *
      * @param entity The entity to mount
@@ -175,10 +171,8 @@
      */
     Optional<Entity> getRiding();
 
-=======
      * Gets world of this entity.
      * @return World, if possible
      */
     Optional<World> getWorld();
->>>>>>> 3bb6e3b6
 }