--- conflicted
+++ resolved
@@ -46,7 +46,6 @@
     String getDisplayName();
 
     /**
-<<<<<<< HEAD
      * Checks if this player has joined the server before.
      * 
      * @return true If player has joined before
@@ -66,7 +65,8 @@
      * @return true If whitelisted
      */
     boolean isWhitelisted();
-=======
+
+
      * Sends a {@link Title} to this player. This is the same as calling
      * {@link Title#send(Player)}.
      *
@@ -84,5 +84,4 @@
      * Removes the currently displayed {@link Title} from the player's screen.
      */
     void clearTitle();
->>>>>>> 6352f9cf
 }